name: Deploy to GitHub Pages

on:
  push:
<<<<<<< HEAD
    branches: [ "main", "019-clean-deploy", "020-github-deploy" ]
=======
    branches: [ "main", "master" ]
>>>>>>> 16e60b4a
  workflow_dispatch:

permissions:
  contents: read
  pages: write
  id-token: write

concurrency:
  group: "pages"
  cancel-in-progress: false

jobs:
  build:
    runs-on: ubuntu-latest
    steps:
      - name: Checkout
        uses: actions/checkout@v4

      - name: Setup Node.js
        uses: actions/setup-node@v4
        with:
          node-version: '18'
          cache: 'npm'

      - name: Install dependencies
        run: npm ci

      - name: Build
        run: npm run build
        env:
          NEXT_PUBLIC_SUPABASE_URL: ${{ secrets.NEXT_PUBLIC_SUPABASE_URL }}
          NEXT_PUBLIC_SUPABASE_ANON_KEY: ${{ secrets.NEXT_PUBLIC_SUPABASE_ANON_KEY }}

      - name: Setup Pages
        uses: actions/configure-pages@v4

      - name: Upload artifact
        uses: actions/upload-pages-artifact@v3
        with:
          path: ./out

  deploy:
    environment:
      name: github-pages
      url: ${{ steps.deployment.outputs.page_url }}
    runs-on: ubuntu-latest
    needs: build
    steps:
      - name: Deploy to GitHub Pages
        id: deployment
        uses: actions/deploy-pages@v4<|MERGE_RESOLUTION|>--- conflicted
+++ resolved
@@ -2,11 +2,7 @@
 
 on:
   push:
-<<<<<<< HEAD
-    branches: [ "main", "019-clean-deploy", "020-github-deploy" ]
-=======
-    branches: [ "main", "master" ]
->>>>>>> 16e60b4a
+    branches: [ "main", "master", "019-clean-deploy", "020-github-deploy" ]
   workflow_dispatch:
 
 permissions:
